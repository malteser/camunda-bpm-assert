<?xml version="1.0" encoding="UTF-8"?>
<project xmlns="http://maven.apache.org/POM/4.0.0" xmlns:xsi="http://www.w3.org/2001/XMLSchema-instance" xsi:schemaLocation="http://maven.apache.org/POM/4.0.0 http://maven.apache.org/xsd/maven-4.0.0.xsd">
    <modelVersion>4.0.0</modelVersion>

    <groupId>com.plexiti.activiti</groupId>
    <artifactId>activiti-fluent-tests</artifactId>
    <version>0.4-SNAPSHOT</version>

    <packaging>jar</packaging>

    <properties>
        <camunda-bpm.version>7.0.0-SNAPSHOT</camunda-bpm.version>
        <fest.assert.version>2.0M9</fest.assert.version>
        <junit.version>4.11</junit.version>
        <mockito.version>1.9.5</mockito.version>
        <h2.version>1.3.162</h2.version>

        <!-- Avoid the message "[WARNING] Using platform encoding (UTF-8 actually) to copy filtered resources, i.e. build is platform dependent!" -->
        <project.build.sourceEncoding>UTF-8</project.build.sourceEncoding>
        <!-- Avoid the message "[WARNING] Using platform encoding (UTF-8 actually) ... also for the failsafe plugin -->
        <project.reporting.outputEncoding>UTF-8</project.reporting.outputEncoding>
    </properties>

    <dependencies>
        <dependency>
            <groupId>junit</groupId>
            <artifactId>junit</artifactId>
            <version>${junit.version}</version>
            <scope>compile</scope>
        </dependency>
        <dependency>
            <groupId>org.camunda.bpm</groupId>
            <artifactId>camunda-engine</artifactId>
            <version>${camunda-bpm.version}</version>
            <scope>compile</scope>
        </dependency>
        <dependency>
            <groupId>org.easytesting</groupId>
            <artifactId>fest-assert-core</artifactId>
            <version>${fest.assert.version}</version>
            <scope>compile</scope>
        </dependency>
        <dependency>
            <groupId>org.mockito</groupId>
            <artifactId>mockito-all</artifactId>
            <version>${mockito.version}</version>
            <scope>compile</scope>
        </dependency>
        <!-- Needed for some engine tests -->
        <dependency>
            <groupId>org.subethamail</groupId>
            <artifactId>subethasmtp-wiser</artifactId>
            <version>1.2</version>
            <scope>test</scope>
        </dependency>
        <dependency>
            <groupId>org.codehaus.groovy</groupId>
            <artifactId>groovy</artifactId>
            <version>1.8.6</version>
            <scope>test</scope>
        </dependency>

        <dependency>
            <groupId>com.h2database</groupId>
            <artifactId>h2</artifactId>
            <version>${h2.version}</version>
            <scope>test</scope>
        </dependency>

        <!-- Needed for Arquillian integration tests -->
        <dependency>
            <groupId>org.camunda.bpm</groupId>
            <artifactId>camunda-engine-cdi</artifactId>
            <version>${camunda-bpm.version}</version>
            <scope>provided</scope>
        </dependency>
        <dependency>
            <groupId>org.camunda.bpm.javaee</groupId>
            <artifactId>camunda-ejb-client</artifactId>
            <version>${camunda-bpm.version}</version>
            <scope>provided</scope>
        </dependency>
        <dependency>
            <!-- Java EE 6 Specification -->
            <groupId>org.jboss.spec</groupId>
            <artifactId>jboss-javaee-web-6.0</artifactId>
            <version>2.0.0.Final</version>
            <type>pom</type>
            <scope>provided</scope>
            <!-- Needed to avoid java.lang.ClassNotFoundException: org.apache.xml.serializer.OutputPropertiesFactory -->
            <exclusions>
                <exclusion>
                    <artifactId>xalan</artifactId>
                    <groupId>org.apache.xalan</groupId>
                </exclusion>
            </exclusions>
        </dependency>
        <dependency>
            <groupId>org.jboss.arquillian.junit</groupId>
            <artifactId>arquillian-junit-container</artifactId>
            <version>1.0.3.Final</version>
            <scope>test</scope>
        </dependency>
        <dependency>
            <groupId>org.jboss.as</groupId>
            <artifactId>jboss-as-arquillian-container-remote</artifactId>
            <version>7.1.3.Final</version>
            <scope>test</scope>
        </dependency>

    </dependencies>

    <build>
        <plugins>
            <plugin>
                <groupId>org.apache.maven.plugins</groupId>
                <artifactId>maven-surefire-plugin</artifactId>
                <version>2.13</version>
                <configuration>
                    <failIfNoTests>true</failIfNoTests>
                    <trimStackTrace>false</trimStackTrace>
                    <redirectTestOutputToFile>true</redirectTestOutputToFile>
                    <excludes>
                        <exclude>**/servicetask/*.java</exclude>
                        <!-- exclude integration tests -->
                        <exclude>**/*IT.java</exclude>
                        <!-- These exclusions come directly from the BPM engine maven module pom.xml -->
                        <exclude>**/*TestCase.java</exclude>
                        <exclude>**/CompetingJobAcquisitionTest.java</exclude> <!-- http://jira.codehaus.org/browse/ACT-234 -->
                        <exclude>**/WSDLImporterTest.java</exclude> <!-- http://jira.codehaus.org/browse/ACT-315 -->
                        <exclude>**/JobExecutorTest.java</exclude> <!-- http://jira.codehaus.org/browse/ACT-427 -->
                        <exclude>**/HistoricTaskInstanceUpdateTest.java</exclude> <!-- http://jira.codehaus.org/browse/ACT-485  -->
                        <exclude>**/RepeatingServiceTaskTest.java</exclude>
                        <exclude>org/activiti/standalone/**</exclude>
                    </excludes>
                </configuration>
            </plugin>
            <plugin>
                <groupId>org.apache.maven.plugins</groupId>
                <artifactId>maven-failsafe-plugin</artifactId>
                <version>2.14</version>
                <!-- Will default to execute all *IT.java tests -->
            </plugin>
            <plugin>
                <groupId>org.apache.maven.plugins</groupId>
                <artifactId>maven-release-plugin</artifactId>
                <version>2.0</version>
            </plugin>
        </plugins>
    </build>

    <repositories>
        <repository>
            <id>camunda-bpm-nexus</id>
            <name>camunda-bpm-nexus</name>
            <url>https://app.camunda.com/nexus/content/groups/public</url>
        </repository>
        <repository>
            <id>jboss-public-repository</id>
            <name>JBoss Repository</name>
            <url>http://repository.jboss.org/nexus/content/groups/public</url>
            <releases>
                <enabled>true</enabled>
            </releases>
            <snapshots>
                <enabled>false</enabled>
            </snapshots>
        </repository>
    </repositories>

<<<<<<< HEAD
    <build>
      <plugins>
          <plugin>
              <groupId>org.apache.maven.plugins</groupId>
              <artifactId>maven-surefire-plugin</artifactId>
              <version>2.13</version>
              <configuration>
                  <failIfNoTests>true</failIfNoTests>
                  <trimStackTrace>false</trimStackTrace>
                  <redirectTestOutputToFile>true</redirectTestOutputToFile>
                  <argLine>-Xmx256m</argLine>
                  <excludes>
                      <exclude>**/servicetask/*.java</exclude>
                      <!-- These exclusions come directly from the BPM engine maven module pom.xml -->
                      <exclude>**/*TestCase.java</exclude>
                      <exclude>**/CompetingJobAcquisitionTest.java</exclude> <!-- http://jira.codehaus.org/browse/ACT-234 -->
                      <exclude>**/WSDLImporterTest.java</exclude> <!-- http://jira.codehaus.org/browse/ACT-315 -->
                      <exclude>**/JobExecutorTest.java</exclude> <!-- http://jira.codehaus.org/browse/ACT-427 -->
                      <exclude>**/HistoricTaskInstanceUpdateTest.java</exclude> <!-- http://jira.codehaus.org/browse/ACT-485  -->
                      <exclude>**/RepeatingServiceTaskTest.java</exclude>
                      <exclude>org/activiti/standalone/**</exclude>
                  </excludes>
              </configuration>
          </plugin>
        <plugin>
          <groupId>org.apache.maven.plugins</groupId>
          <artifactId>maven-release-plugin</artifactId>
          <version>2.0</version>
        </plugin>
      </plugins>
    </build>

=======
>>>>>>> b5d9a58c
    <scm>
        <connection>scm:git:git@github.com:plexiti/activiti-fluent-tests.git</connection>
        <url>scm:git:git@github.com:plexiti/activiti-fluent-tests.git</url>
        <developerConnection>scm:git:git@github.com:plexiti/activiti-fluent-tests.git</developerConnection>
    </scm>
</project><|MERGE_RESOLUTION|>--- conflicted
+++ resolved
@@ -146,7 +146,35 @@
                 <artifactId>maven-release-plugin</artifactId>
                 <version>2.0</version>
             </plugin>
+            <plugin>
+                <groupId>org.apache.maven.plugins</groupId>
+                <artifactId>maven-surefire-plugin</artifactId>
+                <version>2.13</version>
+                <configuration>
+                    <failIfNoTests>true</failIfNoTests>
+                    <trimStackTrace>false</trimStackTrace>
+                    <redirectTestOutputToFile>true</redirectTestOutputToFile>
+                    <argLine>-Xmx256m</argLine>
+                    <excludes>
+                        <exclude>**/servicetask/*.java</exclude>
+                        <!-- These exclusions come directly from the BPM engine maven module pom.xml -->
+                        <exclude>**/*TestCase.java</exclude>
+                        <exclude>**/CompetingJobAcquisitionTest.java</exclude> <!-- http://jira.codehaus.org/browse/ACT-234 -->
+                        <exclude>**/WSDLImporterTest.java</exclude> <!-- http://jira.codehaus.org/browse/ACT-315 -->
+                        <exclude>**/JobExecutorTest.java</exclude> <!-- http://jira.codehaus.org/browse/ACT-427 -->
+                        <exclude>**/HistoricTaskInstanceUpdateTest.java</exclude> <!-- http://jira.codehaus.org/browse/ACT-485  -->
+                        <exclude>**/RepeatingServiceTaskTest.java</exclude>
+                        <exclude>org/activiti/standalone/**</exclude>
+                    </excludes>
+                </configuration>
+            </plugin>
+            <plugin>
+                <groupId>org.apache.maven.plugins</groupId>
+                <artifactId>maven-release-plugin</artifactId>
+                <version>2.0</version>
+            </plugin>
         </plugins>
+
     </build>
 
     <repositories>
@@ -168,44 +196,10 @@
         </repository>
     </repositories>
 
-<<<<<<< HEAD
-    <build>
-      <plugins>
-          <plugin>
-              <groupId>org.apache.maven.plugins</groupId>
-              <artifactId>maven-surefire-plugin</artifactId>
-              <version>2.13</version>
-              <configuration>
-                  <failIfNoTests>true</failIfNoTests>
-                  <trimStackTrace>false</trimStackTrace>
-                  <redirectTestOutputToFile>true</redirectTestOutputToFile>
-                  <argLine>-Xmx256m</argLine>
-                  <excludes>
-                      <exclude>**/servicetask/*.java</exclude>
-                      <!-- These exclusions come directly from the BPM engine maven module pom.xml -->
-                      <exclude>**/*TestCase.java</exclude>
-                      <exclude>**/CompetingJobAcquisitionTest.java</exclude> <!-- http://jira.codehaus.org/browse/ACT-234 -->
-                      <exclude>**/WSDLImporterTest.java</exclude> <!-- http://jira.codehaus.org/browse/ACT-315 -->
-                      <exclude>**/JobExecutorTest.java</exclude> <!-- http://jira.codehaus.org/browse/ACT-427 -->
-                      <exclude>**/HistoricTaskInstanceUpdateTest.java</exclude> <!-- http://jira.codehaus.org/browse/ACT-485  -->
-                      <exclude>**/RepeatingServiceTaskTest.java</exclude>
-                      <exclude>org/activiti/standalone/**</exclude>
-                  </excludes>
-              </configuration>
-          </plugin>
-        <plugin>
-          <groupId>org.apache.maven.plugins</groupId>
-          <artifactId>maven-release-plugin</artifactId>
-          <version>2.0</version>
-        </plugin>
-      </plugins>
-    </build>
-
-=======
->>>>>>> b5d9a58c
     <scm>
         <connection>scm:git:git@github.com:plexiti/activiti-fluent-tests.git</connection>
         <url>scm:git:git@github.com:plexiti/activiti-fluent-tests.git</url>
         <developerConnection>scm:git:git@github.com:plexiti/activiti-fluent-tests.git</developerConnection>
     </scm>
+
 </project>